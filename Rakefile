--- conflicted
+++ resolved
@@ -4,14 +4,8 @@
 
 ## -- Rsync Deploy config -- ##
 # Be sure your public key is listed in your server's ~/.ssh/authorized_keys file
-<<<<<<< HEAD
 ssh_user       = "colingourlay@colingourlay.webfactional.com"
 document_root  = "~/webapps/octopress/"
-=======
-ssh_user       = "user@domain.com"
-ssh_port       = "22"
-document_root  = "~/website.com/"
->>>>>>> 76af6980
 deploy_default = "rsync"
 
 # This will be configured for you when you run config_deploy
